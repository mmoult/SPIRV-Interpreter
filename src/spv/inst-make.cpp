/* © SPIRV-Interpreter @ https://github.com/mmoult/SPIRV-Interpreter
 * This Source Code Form is subject to the terms of the Mozilla Public
 * License, v. 2.0. If a copy of the MPL was not distributed with this
 * file, You can obtain one at https://mozilla.org/MPL/2.0/.
 */
module;
#include <cassert>
#include <cmath>
#include <cstdint>
#include <limits> // for nan
#include <sstream>
#include <stdexcept>
#include <string>
#include <variant>
#include <vector>

#include <glm/glm.hpp>
#include "../external/GLSL.std.450.h"
#define SPV_ENABLE_UTILITY_CODE 1
#include "../external/spirv.hpp"
#include "../values/type.hpp"
#include "../values/value.hpp"
module spv.instruction;
import spv.data;
import spv.frame;
import spv.token;
import value.aggregate;
import value.pointer;
import value.primitive;

const std::vector<unsigned>* find_request(Instruction::DecoQueue* queue, unsigned at) {
    if (queue != nullptr) {
        for (const auto& request : *queue) {
            if (request.toDecorate == at) {
                // should be no more than one request
                return &request.pending;
            }
        }
    }
    return nullptr;
}

void Instruction::applyVarDeco(Instruction::DecoQueue* queue, Variable& var, unsigned result_at) const {
    bool set_name = false;
    if (const auto* decorations = find_request(queue, result_at); decorations != nullptr) {
        for (auto location : *decorations) {
            const Instruction& deco = queue->insts[location];
            switch (deco.opcode) {
            case spv::OpDecorate: // 71
                break;
            case spv::OpName: { // 5
                assert(deco.operands[1].type == Token::Type::STRING);
                std::string name = std::get<std::string>(deco.operands[1].raw);
                var.setName(name);
                set_name = true;
            }
            default:
                break; // other decorations should not occur
            }
        }
    }
    if (!set_name)
        var.setName(std::to_string(result_at));
}

/**
 * Multiplies the two primitives, x and y, of unknown type, although their type must be the same. Returns the value of
 * the same type.
 */
Primitive multiply_same(const Primitive& x, const Primitive& y) {
    switch (x.getType().getBase()) {
    case DataType::FLOAT:
        return Primitive(x.data.fp32 * y.data.fp32);
    case DataType::UINT:
        return Primitive(x.data.u32 * y.data.u32);
    case DataType::INT:
        return Primitive(x.data.i32 * y.data.i32);
    default:
        throw std::invalid_argument("Can only multiply primitives of type float, uint, or int!");
    }
}

/**
 * Adds the two primitives, storing the result into x.
 */
void accum_same(Primitive& x, const Primitive& y) {
    switch (x.getType().getBase()) {
    case DataType::FLOAT:
        x.data.fp32 += y.data.fp32;
        break;
    case DataType::UINT:
        x.data.u32 += y.data.u32;
        break;
    case DataType::INT:
        x.data.i32 += y.data.i32;
        break;
    default:
        throw std::invalid_argument("Can only multiply primitives of type float, uint, or int!");
    }
}

struct OpSrc {
    DataType type;
    unsigned val1;
    unsigned val2;
};
struct OpDst {
    unsigned type;
    unsigned at;
};
template<typename F> // (const Primitive*, const Primitive* -> data primitive)
void element_bin_op(const OpSrc& srcs, const OpDst& dst, std::vector<Data>& data, F&& op) {
    const Value* src1 = data[srcs.val1].getValue();
    const Value* src2 = data[srcs.val2].getValue();

    // Operate on two primitive arrays or two primitive scalars
    const Type& type1 = src1->getType();
    const Type& type2 = src2->getType();
    if (!type1.sameBase(type2))
        throw std::runtime_error("Cannot use operands of different bases!");
    std::vector<Primitive> prims;
    std::vector<const Value*> pprims;

    if (type1.getBase() == DataType::ARRAY) {
        if (type1.getElement().getBase() != srcs.type)
            throw std::runtime_error("Cannot do binary operation on other-typed arrays!");
        const Array& op1 = *static_cast<const Array*>(src1);
        const Array& op2 = *static_cast<const Array*>(src2);
        if (op1.getSize() != op2.getSize())
            throw std::runtime_error("Cannot do binary operation on arrays of different size!");
        unsigned asize = op1.getSize();
        prims.reserve(asize);
        pprims.reserve(asize);
        for (unsigned i = 0; i < asize; ++i) {
            auto result = op(
                static_cast<const Primitive*>(op1[i]),
                static_cast<const Primitive*>(op2[i])
            );
            prims.emplace_back(result);
            pprims.push_back(&prims[i]);
        }
    } else {
        if (type1.getBase() != srcs.type)
            throw std::runtime_error("Cannot do binary operation on other-typed elements!");
        const Primitive* op1 = static_cast<const Primitive*>(src1);
        const Primitive* op2 = static_cast<const Primitive*>(src2);
        auto result = op(op1, op2);
        prims.emplace_back(result);
        pprims.push_back(&prims[0]);
    }

    Value* res = data[dst.type].getType()->construct(pprims);
    data[dst.at].redefine(res);
}
template<typename UF, typename IF>
void element_int_bin_op(const OpSrc& srcs, const OpDst& dst, std::vector<Data>& data, UF&& u_op, IF&& i_op) {
    Value* first = data[srcs.val1].getValue();
    const Type& type = first->getType();
    DataType dt = type.getBase();
    if (dt == DataType::ARRAY)
        dt = type.getElement().getBase();
    if (dt != DataType::INT && dt != DataType::UINT)
        throw std::runtime_error("Cannot perform integer-typed binary operation on non-integer base operands!");
    OpSrc src{dt, srcs.val1, srcs.val2};

    if (dt == DataType::UINT)
        element_bin_op(src, dst, data, u_op);
    else
        element_bin_op(src, dst, data, i_op);
}
template<typename F> // (const Primitive*, const Primitive* -> data primitive)
void element_unary_op(const OpSrc& src, const OpDst& dst, std::vector<Data>& data, F&& op) {
    const Value* src1 = data[src.val1].getValue();

    // Operate on a single primitive scalar or array of primitives
    const Type& type = src1->getType();
    std::vector<Primitive> prims;
    std::vector<const Value*> pprims;

    if (type.getBase() == DataType::ARRAY) {
        if (type.getElement().getBase() != src.type)
            throw std::runtime_error("Cannot do unary operation on other-typed array!");
        const Array& operand = *static_cast<const Array*>(src1);
        unsigned asize = operand.getSize();
        prims.reserve(asize);
        pprims.reserve(asize);
        for (unsigned i = 0; i < asize; ++i) {
            auto result = op(static_cast<const Primitive*>(operand[i]));
            prims.emplace_back(result);
            pprims.push_back(&prims[i]);
        }
    } else {
        if (type.getBase() != src.type)
            throw std::runtime_error("Cannot do unary operation on other-typed element!");
        const Primitive* operand = static_cast<const Primitive*>(src1);
        auto result = op(operand);
        prims.emplace_back(result);
        pprims.push_back(&prims[0]);
    }

    Value* res = data[dst.type].getType()->construct(pprims);
    data[dst.at].redefine(res);
}

bool Instruction::makeResult(
    std::vector<Data>& data,
    unsigned location,
    Instruction::DecoQueue* queue
) const noexcept(false) {
    if (!hasResult)
        return false; // no result made!

    // Result type comes before result, if present
    unsigned data_len = data.size();
    unsigned result_at = checkRef(hasResultType, data_len);

    switch (opcode) {
// Typical element-wise binary operation
#define TYPICAL_E_BIN_OP(E_TYPE, BIN_OP) { \
    OpSrc src{DataType::E_TYPE, checkRef(2, data_len), checkRef(3, data_len)}; \
    OpDst dst{checkRef(0, data_len), result_at}; \
    element_bin_op(src, dst, data, [](const Primitive* a, const Primitive* b) { return BIN_OP; }); \
    break; \
}
// Integer (either signed or unsigned as long as they match) element-wise binary operation
// Spec requires a very specific type of edge behavior where: "
//   The resulting value equals the low-order N bits of the correct result R, where N is the component width and R is
//   computed with enough precision to avoid overflow and underflow.
// ".
// For the time being, we are ignoring this stipulation because checking is slow and well-formed programs are typically
// expected not to overflow or underflow.
#define INT_E_BIN_OP(BIN_OP) { \
    element_int_bin_op( \
        OpSrc{DataType::INT, checkRef(2, data_len), checkRef(3, data_len)}, \
        OpDst{checkRef(0, data_len), result_at}, \
        data, \
        [](const Primitive* a, const Primitive* b) { return a->data.u32 BIN_OP b->data.u32; }, \
        [](const Primitive* a, const Primitive* b) { return a->data.i32 BIN_OP b->data.i32; } \
    ); \
    break; \
}
#define TYPICAL_E_UNARY_OP(E_TYPE, UNARY_OP) { \
    OpSrc src{DataType::E_TYPE, checkRef(2, data_len), 0}; \
    OpDst dst{checkRef(0, data_len), result_at}; \
    element_unary_op(src, dst, data, [](const Primitive* a) { return UNARY_OP; }); \
    break; \
}
    default: {
        std::stringstream err;
        err << "Cannot make result for unsupported instruction " << spv::OpToString(opcode) << "!";
        throw std::runtime_error(err.str());
    }
    case spv::OpExtInstImport: { // 11
        // Determine which extension the string represents
        assert(operands[1].type == Token::Type::STRING);
        std::string ext_name = std::get<std::string>(operands[1].raw);
        Extension ext;
        if (ext_name.find("GLSL.std.") == 0)
            ext = Extension::GLSL_STD;
        else {
            std::stringstream err;
            err << "Unsupported extension: " << ext_name;
            throw std::runtime_error(err.str());
        }
        data[result_at].redefine(new Primitive(unsigned(ext)));
        break;
    }
    case spv::OpExtInst: { // 12
        // This is a tricky one because the semantics rely entirely on the extension used
        // First, pull the extension to find where to go next
        Value* val = getValue(2, data);
        if (val->getType().getBase() != DataType::UINT)
            throw std::runtime_error("Corrupted extension information!");
        const Primitive& prim = *static_cast<Primitive*>(val);
        Extension ext = static_cast<Extension>(prim.data.u32);
        switch (ext) {
        case Extension::GLSL_STD:
            makeResultGlsl(data, location, result_at);
            break;
        default:
            assert(false);
        }
        break;
    }
    case spv::OpTypeVoid: // 19
        data[result_at].redefine(new Type(Type::primitive(DataType::VOID)));
        break;
    case spv::OpTypeBool: // 20
        data[result_at].redefine(new Type(Type::primitive(DataType::BOOL)));
        break;
    case spv::OpTypeInt: // 21
        assert(operands[1].type == Token::Type::UINT);
        assert(operands[2].type == Token::Type::UINT);
        data[result_at].redefine(new Type(Type::primitive(
            std::get<unsigned>(operands[2].raw) == 0 ? DataType::UINT : DataType::INT,
            std::get<unsigned>(operands[1].raw)
        )));
        break;
    case spv::OpTypeFloat: // 22
        assert(operands[1].type == Token::Type::UINT);
        data[result_at].redefine(new Type(Type::primitive(DataType::FLOAT,
                std::get<unsigned>(operands[1].raw))));
        break;
    case spv::OpTypeVector:   // 23
    case spv::OpTypeMatrix: { // 24
        // Element type for vectors, Column type for matrices
        // A matrix is an array of columns. This is a little confusing because its "columns" are displayed horizontally
        Type* sub = getType(1, data);
        assert(operands[2].type == Token::Type::UINT);
        data[result_at].redefine(new Type(
                Type::array(std::get<unsigned>(operands[2].raw), *sub)));
        break;
    }
    case spv::OpTypeArray: { // 28
        Type* sub = getType(1, data);
        // Unlike OpTypeVector, the length is stored in an OpConstant
        Primitive& len_val = *static_cast<Primitive*>(getValue(2, data));
        data[result_at].redefine(new Type(
                // The size must be a positive integer, so we can safely pull from u32
                Type::array(len_val.data.u32, *sub)));
        break;
    }
    case spv::OpTypeRuntimeArray: { // 29
        Type* sub = getType(1, data);
        // We use a length of 0 to indicate unknown
        data[result_at].redefine(new Type(Type::array(0, *sub)));
        break;
    }
    case spv::OpTypeStruct: { // 30
        std::vector<const Type*> fields;
        for (unsigned i = 1; i < operands.size(); ++i) {
            const Type* sub = getType(i, data);
            fields.push_back(sub);
        }
        Type* strct = new Type(Type::structure(fields));
        // Search for any decorations which apply
        if (const auto* decorations = find_request(queue, result_at); decorations != nullptr) {
            for (auto location : *decorations) {
                const Instruction& deco = queue->insts[location];
                switch (deco.opcode) {
                case spv::OpName: // 5
                case spv::OpMemberDecorate: // 72
                    break; // not currently needed
                case spv::OpMemberName: { // 6
                    assert(deco.operands[1].type == Token::Type::UINT);
                    unsigned idx = std::get<unsigned>(deco.operands[1].raw);
                    assert(deco.operands[2].type == Token::Type::STRING);
                    std::string name = std::get<std::string>(deco.operands[2].raw);
                    strct->nameMember(idx, name);
                    break;
                }
                default:
                    break; // other decorations should not occur
                }
            }
        }
        data[result_at].redefine(strct);
        break;
    }
    case spv::OpTypePointer: { // 32
        Type* pt_to = getType(2, data);
        assert(operands[1].type == Token::Type::CONST); // storage class we don't need
        data[result_at].redefine(new Type(Type::pointer(*pt_to)));
        break;
    }
    case spv::OpTypeFunction: { // 33
        // OpTypeFunction %return %params...
        Type* ret = getType(1, data);

        // Now cycle through all parameters
        std::vector<Type*> params;
        for (unsigned i = 2; i < operands.size(); ++i) {
            Type* param = getType(i, data);
            params.push_back(param);
        }
        data[result_at].redefine(new Type(Type::function(ret, params)));
        break;
    }
    case spv::OpConstantTrue: // 41
    case spv::OpConstantFalse: // 42
        data[result_at].redefine(new Primitive(opcode == spv::OpConstantTrue));
        break;
    case spv::OpConstant: { // 43
        // integer or floating point constant
        Type* ret = getType(0, data);
        assert(operands[2].type == Token::Type::UINT);
        Primitive* prim = new Primitive(std::get<unsigned>(operands[2].raw));
        prim->cast(*ret);
        data[result_at].redefine(prim);
        break;
    }
    case spv::OpConstantComposite: // 44
    case spv::OpCompositeConstruct: { // 80
        // Can create struct, array/vector, or matrix
        Type* ret = getType(0, data);
        std::vector<const Value*> values;
        // operands 2+ are refs to components
        for (unsigned i = 2; i < operands.size(); ++i) {
            Value* val = getValue(i, data);
            values.push_back(val);
        }
        auto* val = ret->construct(values);
        data[result_at].redefine(val);
        break;
    }
    case spv::OpConstantNull: { // 46
        Type* ret = getType(0, data);
        auto* val = ret->construct();
        data[result_at].redefine(val);
        break;
    }
    case spv::OpSpecConstantTrue: // 48
    case spv::OpSpecConstantFalse: { // 49
        // Specialization constants should be constant at compile time. They may have defaults, but their value does not
        // have to match that. They are constant inputs very similar to OpVariable, so much so that we will treat them
        // as such.
        assert(hasResultType);
        // Note: booleans cannot have non-standard precision
        Primitive* default_val = new Primitive(opcode == spv::OpSpecConstantTrue);
        Variable* var = Variable::makeSpecConst(default_val);
        applyVarDeco(queue, *var, result_at);
        data[result_at].redefine(var);
        break;
    }
    case spv::OpSpecConstant: { // 50
        Type* ret = getType(0, data);
        assert(operands[2].type == Token::Type::UINT);
        Primitive* prim = new Primitive(std::get<unsigned>(operands[2].raw));
        prim->cast(*ret);
        Variable* var = Variable::makeSpecConst(prim);
        applyVarDeco(queue, *var, result_at);
        data[result_at].redefine(var);
        break;
    }
    case spv::OpSpecConstantOp: { // 52
        // This instruction is essentially an opcode delegator since the const operand[2] must be a valid opcode of a
        // statically-resolvable opcode
        // We will get around having to reimplement each instruction by creating a temporary instruction to resolve.
        assert(operands[2].type == Token::Type::CONST);
        spv::Op delegate_op = static_cast<spv::Op>(std::get<unsigned>(operands[2].raw));
        Instruction inst(delegate_op, true, true);
        // Pass in the necessary operands to the instruction
        for (unsigned i = 0; i < operands.size(); ++i) {
            if (i == 2)
                // Skip operand i == 2, which is the delegated opcode
                continue;
            inst.operands.emplace_back(operands[i]);
        }
        inst.makeResult(data, location, queue);
        break;
    }
    case spv::OpFunction: { // 54
        assert(operands[2].type == Token::Type::CONST);
        Type* fx_type = getType(3, data);
        auto fx = new Function(fx_type, location);
        if (const auto* decorations = find_request(queue, result_at); decorations != nullptr) {
            for (auto location : *decorations) {
                const Instruction& deco = queue->insts[location];
                switch (deco.opcode) {
                case spv::OpDecorate: // 71
                    break; // not currently needed
                case spv::OpName: { // 5
                    assert(deco.operands[1].type == Token::Type::STRING);
                    std::string name = std::get<std::string>(deco.operands[1].raw);
                    fx->setName(name);
                }
                default:
                    break; // other decorations should not occur
                }
            }
        }
        data[result_at].redefine(fx);
        break;
    }
    case spv::OpVariable: { // 59
        assert(hasResultType);
        Type* var_type = getType(0, data);
        assert(operands[2].type == Token::Type::CONST);
        unsigned storage = std::get<unsigned>(operands[2].raw);

        Variable* var = Variable::makeVariable(static_cast<spv::StorageClass>(storage), *var_type);
        if (operands.size() > 3) { // included default value
            Value* defaultVal = getValue(3, data);
            // defaultVal may be nullptr in a valid shader if it is dynamically generated
            // In that case, wait until execution to set default value
            if (defaultVal != nullptr)
                var->setVal(*defaultVal);
        }
        applyVarDeco(queue, *var, result_at);
        data[result_at].redefine(var);
        break;
    }
    case spv::OpAccessChain: { // 65
        std::vector<unsigned> indices;
        assert(operands[2].type == Token::Type::REF);
        unsigned head = std::get<unsigned>(operands[2].raw);
        for (unsigned i = 3; i < operands.size(); ++i) {
            const Value* at = getValue(i, data);
            if (const auto at_base = at->getType().getBase(); at_base != DataType::UINT
                                                            && at_base != DataType::INT)
                throw std::runtime_error("AccessChain index is not an integer!");
            const Primitive& pat = *static_cast<const Primitive*>(at);
            indices.push_back(pat.data.u32);
        }
        Type* point_to = getType(0, data);
        assert(point_to != nullptr);
        data[result_at].redefine(new Pointer(head, indices, *point_to));
        break;
    }
    case spv::OpVectorShuffle: { // 79
        Value* first = getValue(2, data);
        Value* second = getValue(3, data);
        // both first and second must be arrays
        if (const Type& ft = first->getType();
            !first->getType().sameBase(second->getType()) ||
            ft.getBase() != DataType::ARRAY)
            throw std::runtime_error("First two src operands to VectorShuffle must be arrays!");
        Array& fa = *static_cast<Array*>(first);
        Array& sa = *static_cast<Array*>(second);
        unsigned fsize = fa.getSize();
        unsigned ssize = sa.getSize();
        std::vector<const Value*> vals;
        for (unsigned i = 4; i < operands.size(); ++i) {
            assert(operands[i].type == Token::Type::UINT);
            auto idx = std::get<unsigned>(operands[i].raw);
            if (idx < fsize) {
                vals.push_back(fa[idx]);
                continue;
            }
            idx -= fsize;
            if (idx < ssize) {
                vals.push_back(sa[idx]);
                continue;
            }
            std::stringstream error;
            error << "VectorShuffle index " << (i - 4) << " is beyond the bounds of source arrays!";
            throw std::runtime_error(error.str());
        }
        Type* retType = getType(0, data);
        data[result_at].redefine(retType->construct(vals));
        break;
    }
    case spv::OpCompositeExtract: { // 81
        Type* res_type = getType(0, data);
        Value* to_ret = res_type->construct();
        const Value* composite = getValue(2, data);
        for (unsigned i = 3; i < operands.size(); ++i) {
            if (DataType dt = composite->getType().getBase(); dt != DataType::ARRAY && dt != DataType::STRUCT) {
                std::stringstream error;
                error << "Cannot extract from non-composite type!";
                throw std::runtime_error(error.str());
            }
            const Aggregate& agg = *static_cast<const Aggregate*>(composite);
            assert(operands[i].type == Token::Type::UINT);
            auto idx = std::get<unsigned>(operands[i].raw);
            if (idx >= agg.getSize()) {
                std::stringstream error;
                error << "Index " << idx << " beyond the bound of composite (" << agg.getSize() << ")!";
                throw std::runtime_error(error.str());
            }
            composite = agg[idx];
            // Repeat the process for all indices
        }
        to_ret->copyFrom(*composite);
        data[result_at].redefine(to_ret);
        break;
    }
    case spv::OpTranspose: { // 84
        Type* res_type = getType(0, data);
        Value* to_ret = res_type->construct();
        const Value* input = getValue(2, data);

        auto verify_matrix_type = [](const Value* val) {
            const Type& ty = val->getType();
            if (ty.getBase() != DataType::ARRAY || ty.getElement().getBase() != DataType::ARRAY) {
                std::stringstream error;
                error << "Cannot compute transpose of non-matrix type!";
                throw std::runtime_error(error.str());
            }
        };
        verify_matrix_type(to_ret);
        verify_matrix_type(input);
        const Array& inp_arr = *static_cast<const Array*>(input);
        Array& ret_arr = *static_cast<Array*>(to_ret);

        unsigned inp_size = inp_arr.getSize();
        unsigned ret_size = ret_arr.getSize();
        for (unsigned i = 0; i < ret_size; ++i) {
            Array& inside = *static_cast<Array*>(ret_arr[i]);
            unsigned j_size = inside.getSize();
            for (unsigned j = 0; j < j_size; ++j) {
                const Array& from_inside = *static_cast<const Array*>(inp_arr[j]);
                if (unsigned from_in_sz = from_inside.getSize(); j_size != inp_size || from_in_sz != ret_size) {
                    std::stringstream error;
                    error << "Cannot compute transpose of matrix " << from_in_sz << "x" << inp_size;
                    error << " to matrix " << j_size << "x" << ret_size << "!";
                    throw std::runtime_error(error.str());
                }
                inside[j]->copyFrom(*from_inside[i]);
            }
        }

        data[result_at].redefine(to_ret);
        break;
    }
    case spv::OpConvertFToS: // 110
        TYPICAL_E_UNARY_OP(FLOAT, static_cast<uint32_t>(a->data.fp32));
    case spv::OpConvertSToF: // 111
        TYPICAL_E_UNARY_OP(INT, static_cast<float>(a->data.i32));
    case spv::OpFNegate: // 127
        TYPICAL_E_UNARY_OP(FLOAT, -a->data.fp32);
    case spv::OpIAdd: // 128
        INT_E_BIN_OP(+);
    case spv::OpFAdd: // 129
        TYPICAL_E_BIN_OP(FLOAT, a->data.fp32 + b->data.fp32);
    case spv::OpISub: // 130
        INT_E_BIN_OP(-);
    case spv::OpFSub: // 131
        TYPICAL_E_BIN_OP(FLOAT, a->data.fp32 - b->data.fp32);
    case spv::OpIMul: // 132
        INT_E_BIN_OP(*);
    case spv::OpFMul: // 133
        TYPICAL_E_BIN_OP(FLOAT, a->data.fp32 * b->data.fp32);
    case spv::OpFDiv: { // 136
        OpSrc src{DataType::FLOAT, checkRef(2, data_len), checkRef(3, data_len)};
        OpDst dst{checkRef(0, data_len), result_at};
        auto op = [](const Primitive* a, const Primitive* b) {
            // Spec says that the behavior is undefined if divisor is 0
            // We will go with explicit IEE754 because it is a common (and often expected) standard
            if (b->data.fp32 == 0.0) { // divisor is neg or pos zero
                if (std::isnan(a->data.fp32))
                    return a->data.fp32;
                float ret = std::numeric_limits<float>::infinity();
                return (std::signbit(b->data.fp32) != std::signbit(a->data.fp32))? -ret: ret;
            }
            return a->data.fp32 / b->data.fp32;
        };
        element_bin_op(src, dst, data, op);
        break;
    }
    case spv::OpVectorTimesScalar: { // 142
        Value* vec_val = getValue(2, data);
        const Type& vec_type = vec_val->getType();
        if (vec_type.getBase() != DataType::ARRAY)
            throw std::runtime_error("Could not load vector in VectorTimesScalar!");
        const Array& vec = *static_cast<Array*>(vec_val);
        if (vec_type.getElement().getBase() != DataType::FLOAT)
            throw std::runtime_error("Cannot multiply vector with non-float element type!");

        Value* scal_val = getValue(3, data);
        if (scal_val == nullptr || scal_val->getType().getBase() != DataType::FLOAT)
            throw std::runtime_error("Could not load scalar in VectorTimesScalar!");
        const Primitive& scal = *static_cast<Primitive*>(scal_val);

        unsigned size = vec.getSize();
        std::vector<Primitive> floats;
        std::vector<const Value*> pfloats;
        floats.reserve(size);
        pfloats.reserve(size);
        for (unsigned i = 0; i < size; ++i) {
            const Primitive& vec_e = *static_cast<const Primitive*>(vec[i]);
            Primitive& created = floats.emplace_back(0.f);
            created.data.fp32 = vec_e.data.fp32 * scal.data.fp32;
            pfloats.push_back(&floats[i]);
        }

        Type* res_type = getType(0, data);
        Value* res = res_type->construct(pfloats);
        data[result_at].redefine(res);
        break;
    }
    case spv::OpMatrixTimesScalar: { // 143
        Type* res_type = getType(0, data);
        Value* res = res_type->construct();
        Array& mres = *static_cast<Array*>(res);
        const Array& mat = *static_cast<Array*>(getValue(2, data));
        const Primitive& cons = *static_cast<Primitive*>(getValue(3, data));
        unsigned ncols = mat.getSize();
        unsigned nrows = mat.getType().getElement().getSize();
        for (unsigned i = 0; i < ncols; ++i) {
            const Array& column = *static_cast<const Array*>(mat[i]);
            Array& dst_col = *static_cast<Array*>(mres[i]);
            for (unsigned j = 0; j < nrows; ++j) {
                const Primitive& val = *static_cast<const Primitive*>(column[j]);
                Primitive el = multiply_same(val, cons);
                Primitive& dst = *static_cast<Primitive*>(dst_col[j]);
                dst.copyFrom(el);
            }
        }
        data[result_at].redefine(res);
        break;
    }
    case spv::OpVectorTimesMatrix: { // 144
        Type* res_type = getType(0, data);
        // V * M
        // (1xA) * (AxB) = (1xB)
        // Vector's "number of components must equal the number of components in each column in Matrix."
        // Rows x Columns -> mat[column][row]
        Value* res = res_type->construct();
        Array& vres = *static_cast<Array*>(res);
        const Array& vec = *static_cast<Array*>(getValue(2, data));
        const Array& mat = *static_cast<Array*>(getValue(3, data));

        //           [3 4 5]   [(0*3 + 1*4 + 2*5)]
        // [0 1 2] * [6 7 8] = [(0*6 + 1*7 + 2*8)]
        unsigned b = vres.getSize();
        unsigned a = vec.getSize();
        for (unsigned i = 0; i < b; ++i) {
            Primitive el(0);
            const Array& mcolumn = *static_cast<const Array*>(mat[i]);
            for (unsigned j = 0; j < a; ++j) {
                const Primitive& vecv = *static_cast<const Primitive*>(vec[j]);
                const Primitive& matv = *static_cast<const Primitive*>(mcolumn[j]);
                Primitive eli = multiply_same(vecv, matv);
                if (j == 0)
                    el = eli;
                else
                    accum_same(el, eli);
            }
            Primitive& dst = *static_cast<Primitive*>(vres[i]);
            dst.copyFrom(el);
        }
        data[result_at].redefine(res);
        break;
    }
    case spv::OpMatrixTimesVector: { // 145
        Type* res_type = getType(0, data);
        // M * V
        // (AxB) * (Bx1) = (Ax1)
        // Vector's "number of components must equal the number of columns in Matrix."
        // Rows x Columns -> mat[column][row]
        Value* res = res_type->construct();
        Array& vres = *static_cast<Array*>(res);
        const Array& mat = *static_cast<Array*>(getValue(2, data));
        const Array& vec = *static_cast<Array*>(getValue(3, data));

        // [0 1]   [6]
        // [2 3] * [7] = [(0*6 + 2*7 + 4*8) (1*6 + 3*7 + 5*8)]
        // [4 5]   [8]
        unsigned b = vec.getSize();
        unsigned a = vres.getSize();
        for (unsigned i = 0; i < b; ++i) {
            const Primitive& vecv = *static_cast<const Primitive*>(vec[i]);
            Primitive el(0);
            for (unsigned j = 0; j < a; ++j) {
                const Array& mcolumn = *static_cast<const Array*>(mat[i]);
                const Primitive& matv = *static_cast<const Primitive*>(mcolumn[j]);
                Primitive eli = multiply_same(vecv, matv);
                if (j == 0)
                    el = eli;
                else
                    accum_same(el, eli);
            }
            Primitive& dst = *static_cast<Primitive*>(vres[i]);
            dst.copyFrom(el);
        }
        data[result_at].redefine(res);
        break;
    }
    case spv::OpMatrixTimesMatrix: { // 146
        Type* res_type = getType(0, data);
        // (AxB) * (BxC) = (AxC)
        // RightMatrix's "number of columns must equal the number of columns in Result Type. Its columns must have the
        // same number of components as the number of columns in LeftMatrix."
        // Rows x Columns -> mat[column][row]
        Value* res = res_type->construct();
        Array& mres = *static_cast<Array*>(res);
        const Array& lmat = *static_cast<Array*>(getValue(2, data));
        const Array& rmat = *static_cast<Array*>(getValue(3, data));
        unsigned a = lmat.getType().getElement().getSize();
        unsigned b = lmat.getSize();
        unsigned c = rmat.getSize();
        for (unsigned i = 0; i < c; ++i) {
            Array& res_column = *static_cast<Array*>(mres[i]);
            for (unsigned j = 0; j < a; ++j) {
                const Array& right_column = *static_cast<const Array*>(rmat[i]);
                Primitive el(0);
                for (unsigned k = 0; k < b; ++k) {
                    // Get (k, j) in left, (i, k) in right
                    const Primitive& rv = *static_cast<const Primitive*>(right_column[k]);
                    const Array& lcolumn = *static_cast<const Array*>(lmat[k]);
                    const Primitive& lv = *static_cast<const Primitive*>(lcolumn[j]);
                    Primitive eli = multiply_same(lv, rv);
                    if (k == 0)
                        el = eli;
                    else
                        accum_same(el, eli);
                }
                Primitive& dst = *static_cast<Primitive*>(res_column[j]);
                dst.copyFrom(el);
            }
        }
        data[result_at].redefine(res);
        break;
    }
    case spv::OpDot: { // 148
        Value* ops[2];
        ops[0] = getValue(2, data);
        ops[1] = getValue(3, data);
        const Array* arr[2];
        // Operands 2 and 3 must be float arrays of the same size
        for (unsigned i = 0; i < 2; ++i) {
            const Type& vec_type = ops[i]->getType();
            if (vec_type.getBase() != DataType::ARRAY) {
                std::stringstream err;
                err << "Operand " << i << " to OpDot must be a vector!";
                throw std::runtime_error(err.str());
            }
            if (vec_type.getElement().getBase() != DataType::FLOAT) {
                std::stringstream err;
                err << "Operand " << i << " to OpDot must be a vector of floats!";
                throw std::runtime_error(err.str());
            }
            arr[i] = static_cast<Array*>(ops[i]);
        }
        // Verify that both arrays have the same size
        unsigned size = arr[0]->getSize();
        if (unsigned osize = arr[1]->getSize(); osize != size) {
            std::stringstream err;
            err << "Cannot perform OpDot on vectors of different sizes! Found sizes " << size;
            err << " and " << osize << ".";
            throw std::runtime_error(err.str());
        }

        // TODO: will remove because GLM probably not be worth it here. It's here to make sure GLM works.
        if (size == 4) {
            // 4-D vector
            glm::vec4 a(
                (*static_cast<const Primitive*>((*arr[0])[0])).data.fp32, 
                (*static_cast<const Primitive*>((*arr[0])[1])).data.fp32, 
                (*static_cast<const Primitive*>((*arr[0])[2])).data.fp32, 
                (*static_cast<const Primitive*>((*arr[0])[3])).data.fp32
            );
            glm::vec4 b(
                (*static_cast<const Primitive*>((*arr[1])[0])).data.fp32, 
                (*static_cast<const Primitive*>((*arr[1])[1])).data.fp32, 
                (*static_cast<const Primitive*>((*arr[1])[2])).data.fp32, 
                (*static_cast<const Primitive*>((*arr[1])[3])).data.fp32
            );
            float result = glm::dot(a, b);
            data[result_at].redefine(new Primitive(result));
            break;
        }

        float total = 0;
        for (unsigned i = 0; i < size; ++i) {
            const Primitive& n0 = *static_cast<const Primitive*>((*arr[0])[i]);
            const Primitive& n1 = *static_cast<const Primitive*>((*arr[1])[i]);
            total += n0.data.fp32 * n1.data.fp32;
        }
        data[result_at].redefine(new Primitive(total));
        break;
    }
    case spv::OpIsNan: // 156
        TYPICAL_E_UNARY_OP(FLOAT, std::isnan(a->data.fp32));
    case spv::OpIsInf: // 157
        TYPICAL_E_UNARY_OP(FLOAT, std::isinf(a->data.fp32));
    case spv::OpLogicalEqual: // 164
        TYPICAL_E_BIN_OP(BOOL, a->data.b32 == b->data.b32);
    case spv::OpLogicalNotEqual: // 165
        TYPICAL_E_BIN_OP(BOOL, a->data.b32 != b->data.b32);
    case spv::OpLogicalOr: // 166
        TYPICAL_E_BIN_OP(BOOL, a->data.b32 || b->data.b32);
    case spv::OpLogicalAnd: // 167
        TYPICAL_E_BIN_OP(BOOL, a->data.b32 && b->data.b32);
    case spv::OpLogicalNot: // 168
        TYPICAL_E_UNARY_OP(BOOL, !(a->data.b32));
    case spv::OpSelect: { // 169
        Value* condition = getValue(2, data);
        Value* first = getValue(3, data);
        Value* second = getValue(4, data);

        const Type& type = condition->getType();
        DataType dt = type.getBase();
        // Condition must be a scalar or a vector of boolean type
        if (dt != DataType::ARRAY) {
            // Simple case, we can choose between the two options
            assert(dt == DataType::BOOL);
            auto cond = static_cast<Primitive*>(condition);
            Value* to_use = (cond->data.b32)? first : second;
            // Now we must clone to result
            Value* cloned = to_use->getType().construct();
            cloned->copyFrom(*to_use);
            data[result_at].redefine(cloned);
        } else {
            // Complex case, we must build a result where each component of condition chooses a value to use
            const auto& cond_arr = *static_cast<Array*>(condition);
            unsigned cond_size = cond_arr.getSize();
            const Type& first_type = first->getType();
            if (const auto base = first_type.getBase(); base != DataType::ARRAY && base != DataType::STRUCT)
                throw std::runtime_error("First option in Select with vector condition must be either vector, array, "
                                         "or struct!");
            const Type& second_type = second->getType();
            if (const auto base = second_type.getBase(); base != DataType::ARRAY && base != DataType::STRUCT)
                throw std::runtime_error("Second option in Select with vector condition must be either vector, array, "
                                         "or struct!");
            const auto& first_agg = *static_cast<Aggregate*>(first);
            if (unsigned size = first_agg.getSize(); size != cond_size) {
                std::stringstream err;
                err << "Size of first option in Select does not match condition! " << size << " vs " << cond_size;
                throw std::runtime_error(err.str());
            }
            const auto& second_agg = *static_cast<Aggregate*>(second);
            if (unsigned size = second_agg.getSize(); size != cond_size) {
                std::stringstream err;
                err << "Size of second option in Select does not match condition! " << size << " vs " << cond_size;
                throw std::runtime_error(err.str());
            }

            std::vector<const Value*> es;
            for (unsigned i = 0; i < cond_size; ++i) {
                const Value* cond_i = cond_arr[i];
                const Primitive& cond_bool = static_cast<const Primitive*>(cond_i);
                es.push_back(cond_bool.data.b32? first_agg[i]: second_agg[i]);
            }

            Type* res_type = getType(0, data);
            Aggregate* result = (res_type->getBase() == DataType::ARRAY)?
                static_cast<Aggregate*>(new Array(res_type->getElement(), cond_size)):
                static_cast<Aggregate*>(new Struct(*res_type));
            result->addElements(es);
            data[result_at].redefine(result);
        }
        break;
    }
    case spv::OpSGreaterThan: // 173
        TYPICAL_E_BIN_OP(INT, a->data.i32 > b->data.i32);
    case spv::OpSGreaterThanEqual: // 175
        TYPICAL_E_BIN_OP(INT, a->data.i32 >= b->data.i32);
    case spv::OpSLessThan: // 177
        TYPICAL_E_BIN_OP(INT, a->data.i32 < b->data.i32);
    case spv::OpSLessThanEqual: // 179
        TYPICAL_E_BIN_OP(INT, a->data.i32 <= b->data.i32);
    case spv::OpFOrdEqual: // 180
        TYPICAL_E_BIN_OP(FLOAT, a->data.fp32 == b->data.fp32);
    case spv::OpFOrdNotEqual: // 182
        TYPICAL_E_BIN_OP(FLOAT, a->data.fp32 != b->data.fp32);
    case spv::OpFOrdLessThan: // 184
        TYPICAL_E_BIN_OP(FLOAT, a->data.fp32 < b->data.fp32);
    case spv::OpFOrdGreaterThan: // 186
        TYPICAL_E_BIN_OP(FLOAT, a->data.fp32 > b->data.fp32);
    case spv::OpFOrdLessThanEqual: // 188
        TYPICAL_E_BIN_OP(FLOAT, a->data.fp32 <= b->data.fp32);
    case spv::OpFOrdGreaterThanEqual: // 190
        TYPICAL_E_BIN_OP(FLOAT, a->data.fp32 >= b->data.fp32);
    case spv::OpLabel: // 248
        data[result_at].redefine(new Primitive(location));
        break;
<<<<<<< HEAD
    case spv::OpTypeAccelerationStructureKHR: // 5341
        // Will define the type in class "AccelerationStructureManager" in "acceleration-structure.cxx" in "copyFrom()"
        // method. Passing in empty vectors instead.
        data[result_at].redefine(
                new Type(Type::accelerationStructure(std::vector<const Type*> {}, std::vector<std::string> {})));
        break;
=======
#undef TYPICAL_E_BIN_OP
#undef INT_E_BIN_OP
#undef TYPICAL_E_UNARY_OP
>>>>>>> fb83f798
    }

    return true;
}

bool Instruction::makeResultGlsl(
    std::vector<Data>& data,
    unsigned location,
    unsigned result_at
) const noexcept(false) {
    unsigned data_len = data.size();
    // https://registry.khronos.org/SPIR-V/specs/unified1/GLSL.std.450.pdf
    // extension opcode at operand[3]
    unsigned ext_opcode = std::get<unsigned>(operands[3].raw);
    bool made = true;

    switch (ext_opcode) {
#define TYPICAL_E_UNARY_OP(E_TYPE, UNARY_OP) { \
    OpSrc src{DataType::E_TYPE, checkRef(4, data_len), 0}; \
    OpDst dst{checkRef(0, data_len), result_at}; \
    element_unary_op(src, dst, data, [](const Primitive* a) { return UNARY_OP; }); \
    break; \
}
    default: {
        std::stringstream err;
        err << "Unknown GLSL opcode: " << ext_opcode;
        throw std::runtime_error(err.str());
    }
    case GLSLstd450Round: // 1
        TYPICAL_E_UNARY_OP(FLOAT, std::round(a->data.fp32));
    case GLSLstd450RoundEven: { // 2
        OpSrc src{DataType::FLOAT, checkRef(2, data_len), 0};
        OpDst dst{checkRef(0, data_len), result_at};
        element_unary_op(src, dst, data, [](const Primitive* a) {
            auto whole = a->data.fp32;
            auto frac = std::abs(std::modf(whole, &whole));
            bool to_trunc;
            if (frac < 0.5)
                to_trunc = true;
            else if (frac > 0.5)
                to_trunc = false;
            else // Round to nearest even number
                to_trunc = (static_cast<int>(whole) % 2) == 0;

            if (to_trunc)
                return whole;
            else
                return whole + ((whole >= 0)? 1.0f : -1.0f);
        });
        break;
    }
    case GLSLstd450Trunc: // 3
        TYPICAL_E_UNARY_OP(FLOAT, std::trunc(a->data.fp32));
    case GLSLstd450FAbs: // 4
        TYPICAL_E_UNARY_OP(FLOAT, std::abs(a->data.fp32));
    case GLSLstd450Floor: // 8
        TYPICAL_E_UNARY_OP(FLOAT, std::floor(a->data.fp32));
    case GLSLstd450Ceil: // 9
        TYPICAL_E_UNARY_OP(FLOAT, std::ceil(a->data.fp32));
    case GLSLstd450Sqrt: // 31
        TYPICAL_E_UNARY_OP(FLOAT, std::sqrt(a->data.fp32));
    case GLSLstd450Modf: { // 35
        // fraction = modf(input, whole_pointer);
        // OpExtInst %float %23 = %1 Modf %20 %22
        OpSrc src{DataType::FLOAT, checkRef(4, data_len), 0};
        OpDst dst{checkRef(0, data_len), result_at};
        // whole_pointer is a pointer to a float value which can be modified. The only modifiable values in SPIR-V are
        // variables, so we know whole_pointer should resolve to a float variable
        Value* whole_val;
        constexpr unsigned whole_index = 5;
        if (Variable* found = getVariable(whole_index, data); found != nullptr)
            whole_val = found->getVal();
        else {
            const Value* found_val = getValue(whole_index, data);
            if (found_val == nullptr)
                throw std::runtime_error("Couldn't resolve Modf whole pointer, which is neither a variable nor value!");
            if (found_val->getType().getBase() != DataType::POINTER)
                throw std::runtime_error("Modf whole pointer found of non-pointer type!");
            const Pointer& whole_ptr = *static_cast<const Pointer*>(found_val);
            Value* head_val = getHeadValue(whole_ptr, data);
            whole_val = whole_ptr.dereference(*head_val);
        }

        Type* dst_type = getType(0, data);
        int comp = -1;
        if (dst_type->getBase() == DataType::ARRAY) {
            // verify that whole is also an array type
            if (whole_val->getType().getBase() != DataType::ARRAY)
                throw std::runtime_error("Whole number pointer operand to modf doesn't match the array dest type!");
            comp = 0;
        }

        element_unary_op(src, dst, data, [&](const Primitive* a) {
            float whole;
            float fract = std::modf(a->data.fp32, &whole);
            Primitive whole_pr(whole);
            if (comp == -1)
                whole_val->copyFrom(whole_pr);
            else {
                (*static_cast<Array*>(whole_val))[comp]->copyFrom(whole_pr);
                ++comp;
            }
            return fract;
        });
        break;
    }
    case GLSLstd450Normalize: { // 69
        Value* vec_val = getValue(4, data);
        const Type& vec_type = vec_val->getType();
        if (vec_type.getBase() != DataType::ARRAY)
            throw std::runtime_error("Could not load vector in Normalize!");
        const Array& vec = *static_cast<Array*>(vec_val);
        if (vec_type.getElement().getBase() != DataType::FLOAT)
            throw std::runtime_error("Normalize vector element must have float type!");

        unsigned size = vec.getSize();
        double vsize = 0;
        for (unsigned i = 0; i < size; ++i) {
            const Primitive& vec_e = *static_cast<const Primitive*>(vec[i]);
            vsize += vec_e.data.fp32 * vec_e.data.fp32;
        }
        vsize = std::sqrt(vsize);

        std::vector<Primitive> floats;
        std::vector<const Value*> pfloats;
        floats.reserve(size);
        pfloats.reserve(size);
        for (unsigned i = 0; i < size; ++i) {
            const Primitive& vec_e = *static_cast<const Primitive*>(vec[i]);
            auto component = vec_e.data.fp32;
            if (vsize != 0)
                component /= vsize;
            Primitive& created = floats.emplace_back(static_cast<float>(component));
            pfloats.push_back(&floats[i]);
        }

        Type* res_type = getType(0, data);
        Value* res = res_type->construct(pfloats);
        data[result_at].redefine(res);
        break;
    }
    }
    return made;
}
#undef TYPICAL_E_UNARY_OP<|MERGE_RESOLUTION|>--- conflicted
+++ resolved
@@ -946,18 +946,15 @@
     case spv::OpLabel: // 248
         data[result_at].redefine(new Primitive(location));
         break;
-<<<<<<< HEAD
     case spv::OpTypeAccelerationStructureKHR: // 5341
         // Will define the type in class "AccelerationStructureManager" in "acceleration-structure.cxx" in "copyFrom()"
         // method. Passing in empty vectors instead.
         data[result_at].redefine(
                 new Type(Type::accelerationStructure(std::vector<const Type*> {}, std::vector<std::string> {})));
         break;
-=======
 #undef TYPICAL_E_BIN_OP
 #undef INT_E_BIN_OP
 #undef TYPICAL_E_UNARY_OP
->>>>>>> fb83f798
     }
 
     return true;
