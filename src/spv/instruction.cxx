--- conflicted
+++ resolved
@@ -141,15 +141,11 @@
             ins.push_back(id);
             break;
         case SC::StorageClassUniform:
-<<<<<<< HEAD
-        case SC::StorageClassStorageBuffer:  // TODO: does this belong here?
-        case SC::StorageClassHitAttributeKHR:  // TODO: does this belong here?
-        case SC::StorageClassIncomingRayPayloadKHR:  // TODO: does this belong here?
-=======
         case SC::StorageClassWorkgroup:
         case SC::StorageClassCrossWorkgroup:
         case SC::StorageClassStorageBuffer:
->>>>>>> fb83f798
+        case SC::StorageClassHitAttributeKHR:  // TODO: does this belong here?
+        case SC::StorageClassIncomingRayPayloadKHR:  // TODO: does this belong here?
             ins.push_back(id);
             outs.push_back(id);
             break;
